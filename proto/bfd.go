/*
 * Copyright (c) 2024 NetLOX Inc
 *
 * Licensed under the Apache License, Version 2.0 (the "License");
 * you may not use this file except in compliance with the License.
 * You may obtain a copy of the License at:
 *
 *     http://www.apache.org/licenses/LICENSE-2.0
 *
 * Unless required by applicable law or agreed to in writing, software
 * distributed under the License is distributed on an "AS IS" BASIS,
 * WITHOUT WARRANTIES OR CONDITIONS OF ANY KIND, either express or implied.
 * See the License for the specific language governing permissions and
 * limitations under the License.
 */

package bfd

import (
	"encoding/binary"
	"errors"
	"fmt"
	"net"
	"strconv"
	"strings"
	"sync"
	"time"

	cmn "github.com/loxilb-io/loxilb/common"
	tk "github.com/loxilb-io/loxilib"
)

type SessionState uint8

const (
	BFDAdminDown SessionState = iota
	BFDDown
	BFDInit
	BFDUp
)

var BFDStateMap = map[uint8]string{
	uint8(BFDAdminDown): "BFDAdminDown",
	uint8(BFDDown):      "BFDDown",
	uint8(BFDInit):      "BFDInit",
	uint8(BFDUp):        "BFDUp",
}

const (
	BFDMinSysTXIntervalUs = 100000
	BFDDflSysTXIntervalUs = 200000
	BFDMinSysRXIntervalUs = 200000
	BFDIncrDiscVal        = 0x10000000
)

type ConfigArgs struct {
	RemoteIP string
	SourceIP string
	Port     uint16
	Interval uint32
	Multi    uint8
	Instance string
}

type WireRaw struct {
	Version       uint8
	Length        uint8
	State         SessionState
	Multi         uint8
	Disc          uint32
	RDisc         uint32
	DesMinTxInt   uint32
	ReqMinRxInt   uint32
	ReqMinEchoInt uint32
}

type Notifer interface {
	BFDSessionNotify(instance string, remote string, state string)
}

type bfdSession struct {
	RemoteName     string
	SourceIP	   string
	Instance       string
	Cxn            net.Conn
	State          SessionState
	CiState        string
	MyMulti        uint8
	RemMulti       uint8
	MyIP           net.IP
	MyDisc         uint32
	RemDisc        uint32
	DesMinTxInt    uint32
	RemDesMinTxInt uint32
	ReqMinRxInt    uint32
	TimeOut        uint32
	ReqMinEchoInt  uint32
	LastRxTS       time.Time
	TxTicker       *time.Ticker
	RxTicker       *time.Ticker
	Fin            chan bool
	Mutex          sync.RWMutex
	Notify         Notifer
	PktDat         [24]byte
}

type Struct struct {
	BFDSessMap map[string]*bfdSession
	BFDMtx     sync.RWMutex
}

func StructNew(port uint16) *Struct {
	bfdStruct := new(Struct)

	bfdStruct.BFDSessMap = make(map[string]*bfdSession)
	go bfdStruct.bfdStartListener(port)
	return bfdStruct
}

func (bs *Struct) BFDAddRemote(args ConfigArgs, cbs Notifer) error {
	bs.BFDMtx.Lock()
	defer bs.BFDMtx.Unlock()

	sess := bs.BFDSessMap[args.RemoteIP]
	if sess != nil {
		var update bool
		if sess.Instance == args.Instance {
			if args.Interval != 0 && sess.DesMinTxInt != args.Interval {
				sess.DesMinTxInt = args.Interval
				sess.ReqMinRxInt = args.Interval
				sess.ReqMinEchoInt = args.Interval
				update = true
			}
			if args.Multi != 0 && sess.MyMulti != args.Multi {
				sess.MyMulti = args.Multi
				update = true
			}
			if update {
				sess.Fin <- true
				sess.TxTicker.Stop()
				sess.RxTicker.Stop()
				sess.State = BFDDown

				sess.TxTicker = time.NewTicker(time.Duration(sess.DesMinTxInt) * time.Microsecond)
				sess.RxTicker = time.NewTicker(time.Duration(BFDMinSysRXIntervalUs) * time.Microsecond)
				go sess.bfdSessionTicker()

				return nil
			}
		}
		return errors.New("bfd existing session")
	}

	if args.Interval < BFDMinSysTXIntervalUs || args.Multi == 0 {
		return errors.New("bfd malformed args")
	}

	sess = new(bfdSession)
	sess.Instance = args.Instance
	sess.Notify = cbs

	err := sess.initialize(args.RemoteIP, args.SourceIP, args.Port, args.Interval, args.Multi)
	if err != nil {
		return errors.New("bfd failed to init session")
	}

	bs.BFDSessMap[args.RemoteIP] = sess

	return nil
}

func (bs *Struct) BFDDeleteRemote(args ConfigArgs) error {
	bs.BFDMtx.Lock()
	defer bs.BFDMtx.Unlock()

	sess := bs.BFDSessMap[args.RemoteIP]
	if sess == nil {
		return errors.New("no bfd session")
	}

	sess.destruct()
	delete(bs.BFDSessMap, sess.RemoteName)

	return nil
}

func (bs *Struct) BFDGet() ([]cmn.BFDMod, error) {
	var res []cmn.BFDMod

	bs.BFDMtx.Lock()
	defer bs.BFDMtx.Unlock()

	for _, s := range bs.BFDSessMap {
		var temp cmn.BFDMod
		pair := strings.Split(s.RemoteName, ":")
		temp.Instance = s.Instance
		temp.RemoteIP = net.ParseIP(pair[0])
<<<<<<< HEAD
		temp.SourceIP = net.ParseIP(s.SourceIP)
=======
		temp.SourceIP = s.MyIP
>>>>>>> 16c068f1
		port, _ := strconv.Atoi(pair[1])
		temp.Port = uint16(port)
		temp.Interval = uint64(s.DesMinTxInt)
		temp.RetryCount = s.MyMulti
		temp.State = BFDStateMap[uint8(s.State)]
		res = append(res, temp)
	}

	return res, nil
}

func decodeCtrlPacket(buf []byte, size int) *WireRaw {

	if size < 24 {
		return nil
	}

	var raw WireRaw

	raw.Version = buf[0] >> 5 & 0x7
	raw.State = SessionState(buf[1] >> 6 & 0x3)
	raw.Multi = buf[2]
	raw.Length = buf[3]

	raw.Disc = binary.BigEndian.Uint32(buf[4:])
	raw.RDisc = binary.BigEndian.Uint32(buf[8:])
	raw.DesMinTxInt = binary.BigEndian.Uint32(buf[12:])
	raw.ReqMinRxInt = binary.BigEndian.Uint32(buf[16:])
	raw.ReqMinEchoInt = binary.BigEndian.Uint32(buf[20:])

	return &raw
}

func (bs *Struct) processBFD(conn *net.UDPConn) {
	var buf [1024]byte

	n, addr, err := conn.ReadFromUDP(buf[:])
	if err != nil {
		return
	}

	raw := decodeCtrlPacket(buf[:], n)

	remIP := addr.IP
	if remIP != nil {
		//fmt.Printf("raw %v:%s:%v\n", raw, remIP.String(), raw.State)
		bs.BFDMtx.Lock()
		defer bs.BFDMtx.Unlock()

		sess := bs.BFDSessMap[remIP.String()]
		if sess != nil {
			sess.RunSessionSM(raw)
		} else {
			tk.LogIt(tk.LogDebug, "bfd session(%s) not found\n", remIP.String())
		}
	}
}

func (bs *Struct) bfdStartListener(port uint16) error {
	localName := fmt.Sprintf("%s:%d", "0.0.0.0", port)
	addr, err := net.ResolveUDPAddr("udp4", localName)
	if err != nil {
		return errors.New("failed to resolve to BFD addr")
	}

	lc, err1 := net.ListenUDP("udp4", addr)
	if err1 != nil {
		return errors.New("failed to listen to BFD")
	}

	defer lc.Close()

	for {
		bs.processBFD(lc)
	}

}

func (b *bfdSession) RunSessionSM(raw *WireRaw) {
	inst := b.Instance
	rem := b.RemoteName
	oldState := b.State

	b.Mutex.Lock()

	b.RemMulti = raw.Multi
	b.RemDisc = raw.Disc
	b.RemDesMinTxInt = raw.DesMinTxInt
	if b.RemDesMinTxInt > b.ReqMinRxInt {
		b.TimeOut = uint32(b.RemMulti) * b.RemDesMinTxInt
	} else {
		b.TimeOut = uint32(b.RemMulti) * b.ReqMinRxInt
	}
	b.LastRxTS = time.Now()

	if raw.State == BFDDown {
		if b.State == BFDDown {
			b.State = BFDInit
			tk.LogIt(tk.LogInfo, "%s: BFD State -> INIT\n", b.RemoteName)
		}
	} else if raw.State == BFDInit {
		if b.State != BFDUp {
			b.State = BFDUp
			tk.LogIt(tk.LogInfo, "%s: BFD State -> UP\n", b.RemoteName)
		}
	} else if raw.State == BFDAdminDown {
		if b.State != BFDAdminDown {
			tk.LogIt(tk.LogInfo, "%s: BFD State -> AdminDown\n", b.RemoteName)
		}
		b.State = BFDAdminDown
	} else if raw.State == BFDUp {
		if b.State != BFDUp {
			tk.LogIt(tk.LogInfo, "%s: BFD State -> UP\n", b.RemoteName)
		}
		b.State = BFDUp
		if b.CiState == "MASTER" {
			// Force reelection
			if b.MyDisc <= b.RemDisc {
				oldState = BFDDown
			}
		}
	}
	newState := b.State
	b.Mutex.Unlock()

	b.sendStateNotification(newState, oldState, inst, rem)
}

func (b *bfdSession) checkSessTimeout() {
	inst := b.Instance
	rem := b.RemoteName
	oldState := b.State

	b.Mutex.Lock()
	if b.State == BFDUp {
		if time.Duration(time.Since(b.LastRxTS).Microseconds()) > time.Duration(b.TimeOut) {
			b.State = BFDDown
			b.MyDisc = b.RemDisc + BFDIncrDiscVal
			tk.LogIt(tk.LogInfo, "%s: BFD State -> Down (%v:%v)\n", b.RemoteName, b.MyDisc, b.RemDisc)
		}
	}
	newState := b.State
	b.Mutex.Unlock()

	b.sendStateNotification(newState, oldState, inst, rem)
}

func (b *bfdSession) sendStateNotification(newState, oldState SessionState, inst string, remote string) {
	if newState == oldState || b.RemDisc == 0 {
		return
	}

	if newState == BFDUp {
		ciState := "BACKUP"
		if b.MyDisc > b.RemDisc {
			ciState = "MASTER"
		}
		tk.LogIt(tk.LogInfo, "%s: State change (%v:%v)\n", b.RemoteName, b.MyDisc, b.RemDisc)
		b.CiState = ciState
		b.Notify.BFDSessionNotify(inst, remote, ciState)
	} else if newState == BFDDown && oldState == BFDUp {
		ciState := "MASTER"
		b.CiState = ciState
		b.Notify.BFDSessionNotify(inst, remote, ciState)
	} else if b.RemDisc == b.MyDisc {
		ciState := "NOT_DEFINED"
		b.CiState = ciState
		b.Notify.BFDSessionNotify(inst, remote, ciState)
	}
}

func (b *bfdSession) bfdSessionTicker() {
	for {
		select {
		case <-b.Fin:
			return
		case t := <-b.RxTicker.C:
			tk.LogIt(-1, "Tick at %v\n", t)
			b.checkSessTimeout()
		case t := <-b.TxTicker.C:
			tk.LogIt(-1, "Tick at %v\n", t)
			b.encodeCtrlPacket()
			b.sendBFDPacket()
		}
	}
}

// getMyDisc - Get My Discriminator based on remote
func getMyDisc(ip net.IP) net.IP {
	// get list of available addresses
	addr, err := net.InterfaceAddrs()
	if err != nil {
		return nil
	}

	var first net.IP

	for _, addr := range addr {
		if ipnet, ok := addr.(*net.IPNet); ok {
			// check if IPv4 or IPv6 is not nil
			if ipnet.IP.To4() != nil || ipnet.IP.To16() != nil {
				if ipnet.Contains(ip) {
					tk.LogIt(tk.LogDebug, "bfd mydisc : %s\n", ipnet.IP.String())
					return ipnet.IP
				}
				if first == nil {
					first = ipnet.IP
				}
			}
		}
	}

	tk.LogIt(tk.LogDebug, "bfd mydisc : %s\n", first.String())

	return first
}

func (b *bfdSession) initialize(remoteIP string, sourceIP string, port uint16, interval uint32, multi uint8) error {
	var err error
	b.RemoteName = fmt.Sprintf("%s:%d", remoteIP, port)

	ip := net.ParseIP(remoteIP)
	if ip == nil {
		return errors.New("address malformed")
	}

	myIP := net.ParseIP(sourceIP)
	if myIP == nil {
		return errors.New("source address malformed")
	}
    b.SourceIP = sourceIP
	
	if myIP.IsUnspecified() {
		myIP = getMyDisc(ip)
		if myIP == nil {
			return errors.New("my discriminator not found")
		}
	} else {
		tk.LogIt(tk.LogDebug, "using bfd bind mydisc  : %s\n", myIP.String())
	}
	b.MyIP = myIP
	b.MyDisc = tk.IPtonl(myIP)
	b.RemDisc = 0 //tk.IPtonl(ip)
	b.MyMulti = multi
	b.DesMinTxInt = interval
	b.ReqMinRxInt = interval
	b.ReqMinEchoInt = interval
	b.State = BFDDown

	b.Cxn, err = net.DialTimeout("udp4", b.RemoteName, 1*time.Second)
	if err != nil || b.Cxn == nil {
		return errors.New("failed to dial BFD")
	}

	b.Fin = make(chan bool)
	b.TxTicker = time.NewTicker(time.Duration(b.DesMinTxInt) * time.Microsecond)
	b.RxTicker = time.NewTicker(time.Duration(BFDMinSysRXIntervalUs) * time.Microsecond)

	go b.bfdSessionTicker()
	return nil
}

func (b *bfdSession) destruct() {
	b.State = BFDAdminDown
	b.Fin <- true
	b.TxTicker.Stop()
	b.RxTicker.Stop()
	// Signal ADMIN Down to peer
	b.encodeCtrlPacket()
	b.sendBFDPacket()
}

func (b *bfdSession) encodeCtrlPacket() error {

	b.PktDat[0] = byte(byte(0x1<<5) | byte(0))
	b.PktDat[1] = (uint8(b.State) << 6)
	b.PktDat[2] = b.MyMulti
	b.PktDat[3] = 24

	binary.BigEndian.PutUint32(b.PktDat[4:], uint32(b.MyDisc))
	binary.BigEndian.PutUint32(b.PktDat[8:], uint32(b.RemDisc))
	binary.BigEndian.PutUint32(b.PktDat[12:], uint32(b.DesMinTxInt))
	binary.BigEndian.PutUint32(b.PktDat[16:], uint32(b.ReqMinRxInt))
	binary.BigEndian.PutUint32(b.PktDat[20:], uint32(b.ReqMinEchoInt))

	return nil
}

func (b *bfdSession) sendBFDPacket() error {
	b.Cxn.SetDeadline(time.Now().Add(500 * time.Millisecond))
	_, err := b.Cxn.Write(b.PktDat[:])
	if err != nil {
		tk.LogIt(-1, "Error in sending %s\n", err)
	}
	return err
}<|MERGE_RESOLUTION|>--- conflicted
+++ resolved
@@ -195,11 +195,7 @@
 		pair := strings.Split(s.RemoteName, ":")
 		temp.Instance = s.Instance
 		temp.RemoteIP = net.ParseIP(pair[0])
-<<<<<<< HEAD
-		temp.SourceIP = net.ParseIP(s.SourceIP)
-=======
 		temp.SourceIP = s.MyIP
->>>>>>> 16c068f1
 		port, _ := strconv.Atoi(pair[1])
 		temp.Port = uint16(port)
 		temp.Interval = uint64(s.DesMinTxInt)
