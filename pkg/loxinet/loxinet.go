--- conflicted
+++ resolved
@@ -80,11 +80,8 @@
 	lSockPolicy bool
 	sockMapEn   bool
 	cloudLabel  string
-<<<<<<< HEAD
 	cloudInst   string
-=======
 	disBPF      bool
->>>>>>> d3e4ecb7
 	pFile       *os.File
 }
 
@@ -228,11 +225,8 @@
 	mh.lSockPolicy = opts.Opts.LocalSockPolicy
 	mh.sockMapEn = opts.Opts.SockMapSupport
 	mh.cloudLabel = opts.Opts.Cloud
-<<<<<<< HEAD
 	mh.cloudInst = opts.Opts.CloudInstance
-=======
 	mh.disBPF = opts.Opts.ProxyModeOnly
->>>>>>> d3e4ecb7
 	mh.sigCh = make(chan os.Signal, 5)
 	signal.Notify(mh.sigCh, os.Interrupt, syscall.SIGCHLD, syscall.SIGHUP, syscall.SIGINT, syscall.SIGTERM)
 
