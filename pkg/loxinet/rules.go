--- conflicted
+++ resolved
@@ -78,12 +78,8 @@
 
 // constants
 const (
-<<<<<<< HEAD
-	MaxLBEndPoints             = 24
-=======
 	MaxLBEndPoints             = 1500
 	MaxLBEndPointsRR           = 32
->>>>>>> e289ba60
 	DflLbaInactiveTries        = 2          // Default number of inactive tries before LB arm is turned off
 	MaxDflLbaInactiveTries     = 100        // Max number of inactive tries before LB arm is turned off
 	DflLbaCheckTimeout         = 10         // Default timeout for checking LB arms
@@ -1578,15 +1574,12 @@
 		return RuleEpCountErr, errors.New("endpoints-range error")
 	}
 
-<<<<<<< HEAD
-=======
 	if (serv.Sel == cmn.LbSelRr || serv.Sel == cmn.LbSelLeastConnections ||
 		serv.Sel == cmn.LbSelPrio || serv.Sel == cmn.LbSelN2 || serv.Sel == cmn.LbSelN3) &&
 		len(servEndPoints) > MaxLBEndPointsRR {
 		return RuleEpCountErr, errors.New("endpoints-range1 error")
 	}
 
->>>>>>> e289ba60
 	// Validate persist timeout
 	if serv.Sel == cmn.LbSelRrPersist {
 		if serv.PersistTimeout == 0 || serv.PersistTimeout > 24*60*60 {
@@ -1871,10 +1864,7 @@
 	r.ci = cmn.CIDefault
 	r.privIP = privIP
 	r.pTO = serv.PersistTimeout
-<<<<<<< HEAD
-=======
-
->>>>>>> e289ba60
+
 	r.locIPs = make(map[string]struct{})
 
 	if !serv.Snat {
