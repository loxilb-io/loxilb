--- conflicted
+++ resolved
@@ -2966,16 +2966,12 @@
 func (R *RuleH) RuleVIPSyncToClusterState() {
 
 	ciState, _ := mh.has.CIStateGetInst(cmn.CIDefault)
-	if ciState == "MASTER" {
-<<<<<<< HEAD
-		if mh.cloudHook != nil {
+	if mh.cloudHook != nil {
+		if ciState == "MASTER" {
 			mh.cloudHook.CloudPrepareVIPNetWork()
-		}
-=======
-		CloudPrepareVIPNetWork()
-	} else if ciState == "BACKUP" {
-		CloudUnPrepareVIPNetWork()
->>>>>>> 10056283
+		} else if ciState == "BACKUP" {
+			mh.cloudHook.CloudUnPrepareVIPNetWork()
+		}
 	}
 
 	for vip, vipElem := range R.vipMap {
