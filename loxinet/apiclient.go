--- conflicted
+++ resolved
@@ -210,11 +210,10 @@
 }
 
 func (*NetApiStruct) NetSessionUlClDel(sr *cmn.SessionUlClMod) (int, error) {
-<<<<<<< HEAD
-	mh.mtx.Lock()
-	ret, err := mh.zr.Sess.UlClDeleteCls(sr.Ident, sr.Args)
-	mh.mtx.Unlock()
-	return ret, err
+    mh.mtx.Lock()
+    ret, err := mh.zr.Sess.UlClDeleteCls(sr.Ident, sr.Args)
+    mh.mtx.Unlock()
+    return ret, err
 }
 
 func (*NetApiStruct) NetSessionGet() ([]cmn.SessionMod, error) {
@@ -227,10 +226,4 @@
 	// There is no locking requirement for this operation
 	ret, err := mh.zr.Sess.SessUlclGet()
 	return ret, err
-=======
-    mh.mtx.Lock()
-    ret, err := mh.zr.Sess.UlClDeleteCls(sr.Ident, sr.Args)
-    mh.mtx.Unlock()
-    return ret, err
->>>>>>> 3e1016cf
 }