--- conflicted
+++ resolved
@@ -28,10 +28,7 @@
 	BgpPeerMode       bool           `short:"r" long:"peer" description:"Run loxilb with goBGP only, no Datapath"`
 	BlackList         string         `long:"blacklist" description:"Regex string of blacklisted ports" default:"none"`
 	Rpc               string         `long:"rpc" description:"RPC mode for syncing - netrpc or grpc" default:"netrpc"`
-<<<<<<< HEAD
 	K8sApi            string         `long:"k8s-api" description:"Enable k8s watcher(experimental)" default:"none"`
 	IPVSCompat        bool           `long:"ipvs-compat" description:"Enable ipvs-compat(experimental)"`
-=======
 	Cloud             string         `long:"cloud" description:"cloud type if any e.g aws, oci, gcp" default:"on-prem"`
->>>>>>> eb348fce
 }